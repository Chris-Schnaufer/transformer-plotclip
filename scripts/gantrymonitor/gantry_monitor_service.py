--- conflicted
+++ resolved
@@ -239,17 +239,12 @@
     global pendingTransfers
     global status_numPending
 
-<<<<<<< HEAD
     # Strip portions of paths that differ between <true source path> and <internal Docker path>
-    if f.find(config['gantry']['incoming_files_path']) > -1:
-        gantryDirPath = f.replace(config['gantry']['incoming_files_path'], "")
-=======
     gantryDir = config['gantry']['incoming_files_path']
     dockerDir = config['globus']['source_path']
 
     # Get path starting at the site level (e.g. LemnaTec, MAC)
     if f.find(gantryDir) > -1:
->>>>>>> 11cea12a
         # try with and without leading /
         gantryDirPath = f.replace(gantryDir, "")
         gantryDirPath = gantryDirPath.replace(gantryDir[1:], "")
@@ -266,8 +261,6 @@
 
     # Filename is always last
     filename = pathParts[-1]
-<<<<<<< HEAD
-=======
 
     # Timestamp is one level up from filename
     timestamp = pathParts[-2]  if len(pathParts)>1 else "unknown_time"
@@ -275,31 +268,13 @@
     # Sensor name varies based on folder structure
     if timestamp.find("__") > -1 and len(pathParts) > 3:
         sensorname = pathParts[-4]
-    if len(pathParts) > 2:
+    elif len(pathParts) > 2:
         sensorname = pathParts[-3].replace("EnviromentLogger", "EnvironmentLogger")
     else:
         sensorname = "unknown_sensor"
 
-    datasetID = sensorname +" - "+timestamp
->>>>>>> 11cea12a
+    datasetname = sensorname +" - "+timestamp
     gantryDirPath = gantryDirPath.replace(filename, "")
-
-    # Determine dataset name from sensor and time if not provided
-    if datasetname == None:
-        if sensorname == None:
-            # TODO: Can we account for difference between EnvironmentLogger and MovingSensor directories?
-            if (f.find("EnvironmentLogger")>-1 or f.find("EnviromentLogger")>-1):
-                sensorname = "EnvironmentLogger"
-            elif len(pathParts)>3:
-                sensorname = pathParts[-2]
-            else:
-                sensorname = "unknown_sensor"
-        if timestamp == None:
-            if len(pathParts)>1:
-                timestamp = pathParts[-2]
-            else:
-                timestamp = "unknown_time"
-            datasetname = sensorname +" - "+timestamp
 
     newTransfer = {
         datasetname: {
@@ -311,16 +286,11 @@
                 }
             }
         }
-<<<<<<< HEAD
     }
-    if spaceid: newTransfer['space_id'] = spaceid
+    if spaceid:
+        newTransfer['space_id'] = spaceid
 
     pendingTransfers = updateNestedDict(safeCopy(pendingTransfers), newTransfer)
-    status_numPending += 1
-    logger.info("- file queued via API: %s" % f)
-=======
-    })
->>>>>>> 11cea12a
 
 """Take line of FTP transfer log and parse a datetime object from it"""
 def parseDateFromFTPLogLine(line):
@@ -398,29 +368,21 @@
             p = req['path']
             if p.find(srcpath) == -1:
                 p = os.path.join(srcpath, p)
-<<<<<<< HEAD
             filemetadata = {} if 'md' not in req else req['md']
             addFileToPendingTransfers(p, sensorname, timestamp, datasetname, spaceid, filemetadata)
-=======
-            addFileToPendingTransfers(p)
             logger.info("- file queued via API: %s" % p)
->>>>>>> 11cea12a
 
         # Multiple file path entries under 'paths'
         if 'paths' in req:
             for p in req['paths']:
                 if p.find(srcpath) == -1:
                     p = os.path.join(srcpath, p)
-<<<<<<< HEAD
                 if 'file_metadata' in req and p in req['file_metadata']:
                     filemetadata = req['file_metadata'][p]
                 else:
                     filemetadata = {}
                 addFileToPendingTransfers(p, sensorname, timestamp, datasetname, spaceid, filemetadata)
-=======
-                addFileToPendingTransfers(p)
                 logger.info("- file queued via API: %s" % p)
->>>>>>> 11cea12a
 
         cleanPendingTransfers()
         writeTasksToDisk(config['pending_transfers_path'], pendingTransfers)
@@ -491,12 +453,6 @@
 """Check for files ready for transmission and queue them"""
 def queueGantryFilesForTransfer():
     foundFiles = []
-<<<<<<< HEAD
-
-    gantryDir = config['local']['incoming_files_path']
-    dockerDir = config['globus']['source_path']
-=======
->>>>>>> 11cea12a
     maxPending = config["gantry"]["max_pending_files"]
 
     # Get list of files from FTP log, if log is specified
@@ -570,23 +526,6 @@
 
                 elif foundResumePoint:
                     if line != "":
-<<<<<<< HEAD
-                        current_lastFTPLogLine = line
-
-                    # We're past the last scanned line, so capture these lines if complete & ending in 'c'
-                    if re.search('ftp \d \* c', line.rstrip()):
-                        # Extract filename from log entry, after an IP address and a number (byte count?)
-                        fnameRegex = '::ffff:\d{1,3}.\d{1,3}.\d{1,3}.\d{1,3} \d+ ((\/?.)+) +\w _'
-                        fname = re.search(fnameRegex, line)
-                        if fname:
-                            fullname = fname.group(1).rstrip()
-                            # Check if file still exists before queuing for Globus
-                            if os.path.exists(fullname.replace(config['globus']['source_path'], config['local']['incoming_files_path'])):
-                                fullname = fullname.replace(config['globus']['source_path'],"")
-                                foundFiles.append(fullname)
-                            else:
-                                logger.info("Skipping missing file from FTP log: "+fullname)
-=======
                         current_lastNasLogLine = line
 
                     # Check if file still exists before queuing for Globus
@@ -595,7 +534,6 @@
                         foundFiles.append(fullname)
                     else:
                         logger.info("Skipping missing file from naslog: "+fullname)
->>>>>>> 11cea12a
 
                 if status_numPending+len(foundFiles) >= maxPending:
                     break
