#!/usr/bin/python

""" GLOBUS MONITOR SERVICE
    This will load parameters from the configFile defined below,
    and start up an API to listen on the specified port for new
    Globus task IDs. It will then monitor the specified Globus
    directory and query the Globus API until that task ID has
    succeeded or failed, and update Postgres accordingly.
"""

import os, shutil, json, time, datetime, thread, copy, atexit, collections, fcntl
import logging, logging.config, logstash
import psycopg2
from psycopg2.extensions import ISOLATION_LEVEL_AUTOCOMMIT
from io import BlockingIOError
from functools import wraps
from flask import Flask, request, Response
from flask_restful import Api, Resource
from globusonline.transfer.api_client import TransferAPIClient, APIError, ClientError, goauth

rootPath = "/home/globusmonitor"

"""
Config file has 2 important entries which do not have default values:
{
    "globus": {
*** (1) The valid_users sub-object describes which users can submit jobs ***
        "valid_users": {
            <globus username>: {
                "password": <globus password>,
                "endpoint_id": <globus endpoint ID corresponding to user>
            }
        }
    },
    "clowder": {
        "user_map": {
*** (2) The user_map sub-object maps a Globus user to the Clowder credentials that upload that user's files. ***
            <globus username>: {
                "clowder_user": <clowder username>
                "clowder_pass": <clowder password>
            }
        }
    }
"""
config = {}

app = Flask(__name__)
api = Api(app)

# ----------------------------------------------------------
# SHARED UTILS
# ----------------------------------------------------------
"""Create copy of dict in safe manner for multi-thread access (won't change during copy iteration)"""
def safeCopy(obj):
    # Iterate across a copy since we'll be changing object
    copied = False
    while not copied:
        try:
            newObj = copy.deepcopy(obj)
            copied = True
        except RuntimeError:
            # This can occur on the deepcopy step if another thread is accessing object
            time.sleep(0.1)

    return newObj

"""If metadata keys have periods in them, Clowder will reject the metadata"""
def clean_json_keys(jsonobj):
    clean_json = {}
    for key in jsonobj.keys():
        try:
            jsonobj[key].keys() # Is this a json object?
            clean_json[key.replace(".","_")] = clean_json_keys(jsonobj[key])
        except:
            clean_json[key.replace(".","_")] = jsonobj[key]

    return clean_json

"""Attempt to lock a file so API and monitor don't write at once, and wait if unable"""
def lockFile(f):
    # From http://tilde.town/~cristo/file-locking-in-python.html
    while True:
        try:
            fcntl.flock(f, fcntl.LOCK_EX | fcntl.LOCK_NB)
            return
        except (BlockingIOError, IOError) as e:
            # Try again in 1/10th of a second
            time.sleep(0.1)

"""Nested update of python dictionaries for config parsing"""
def updateNestedDict(existing, new):
    # Adapted from http://stackoverflow.com/questions/3232943/update-value-of-a-nested-dictionary-of-varying-depth
    for k, v in new.iteritems():
        if isinstance(existing, collections.Mapping):
            if isinstance(v, collections.Mapping):
                r = updateNestedDict(existing.get(k, {}), v)
                existing[k] = r
            else:
                existing[k] = new[k]
        else:
            existing = {k: new[k]}
    return existing

"""Return small JSON object with information about monitor health"""
def getStatus():
    return {
        "IN PROGRESS": countTasksByStatus("IN PROGRESS"),
        "SUCCEEDED": countTasksByStatus("SUCCEEDED"),
        "PENDING": countTasksByStatus("PENDING"),
        "PROCESSED": countTasksByStatus("PROCESSED"),
        "RETRY": countTasksByStatus("RETRY"),
        "ERROR": countTasksByStatus("ERROR")
    }

"""Load contents of .json file into a JSON object"""
def loadJsonFile(filename):
    try:
        f = open(filename)
        jsonObj = json.load(f)
        f.close()
        return jsonObj
    except IOError:
        logger.error("- unable to open %s" % filename)
        return {}


# ----------------------------------------------------------
# POSTGRES LOGGING COMPONENTS
# ----------------------------------------------------------
"""Return a connection to the PostgreSQL database"""
def connectToPostgres():
    """
    If globusmonitor database does not exist yet:
        $ initdb /home/globusmonitor/postgres/data
        $ pg_ctl -D /home/globusmonitor/postgres/data -l /home/globusmonitor/postgres/log
        $   createdb globusmonitor
    """
    psql_db = os.getenv("POSTGRES_DATABASE", config['postgres']['database'])
    psql_host = os.getenv("POSTGRES_HOST", config['postgres']['host'])
    psql_user = os.getenv("POSTGRES_USER", config['postgres']['username'])
    psql_pass = os.getenv("POSTGRES_PASSWORD", config['postgres']['password'])

<<<<<<< HEAD
    connected = False
    total_retry = 0
    while not connected:
        try:
            conn = psycopg2.connect(dbname=psql_db, user=psql_user, password=psql_pass, host=psql_host)
            connected = True
        except Exception as e:
            """Attempt to create database if not found
            conn = psycopg2.connect(dbname='postgres', host=psql_host)
            conn.set_isolation_level(ISOLATION_LEVEL_AUTOCOMMIT)
            curs = conn.cursor()
            curs.execute('CREATE DATABASE %s;' % psql_db)
            curs.close()
            conn.commit()
            conn.close()

            conn = psycopg2.connect(dbname=psql_db, user=psql_user, password=psql_pass, host=psql_host)
            initializeDatabase(conn)
            """
            logger.error("Could not connect to PSQL: %s" % e.message)
            if total_retry >= 600:
                logger.error("Exceeded maximum number of retries")
                raise
            time.sleep(30)
            total_retry += 30
=======
    try:
        conn = psycopg2.connect(dbname=psql_db, user=psql_user, password=psql_pass, host=psql_host)
    except:
        # Attempt to create database if not found
        conn = psycopg2.connect(dbname='postgres', host=psql_host)
        conn.set_isolation_level(ISOLATION_LEVEL_AUTOCOMMIT)
        curs = conn.cursor()
        curs.execute('CREATE DATABASE %s;', (psql_db))
        curs.close()
        conn.commit()
        conn.close()

        conn = psycopg2.connect(dbname=psql_db, user=psql_user, password=psql_pass, host=psql_host)
        initializeDatabase(conn)
>>>>>>> f3f5da31

    logger.info("Connected to Postgres")
    return conn

"""Safer way to call psql_conn.cursor()"""
def getPostgresCursor():
    global psql_conn

    try:
        curs = psql_conn.cursor()
    except Exception as e:
        logger.error("PSQL reconnecting; cursor error: %s" % e.message)
        psql_conn = connectToPostgres()
        curs = psql_conn.cursor()

    return curs

"""Create PostgreSQL database tables"""
def initializeDatabase(db_connection):
    # Table creation queries
    ct_tasks = "CREATE TABLE globus_tasks (globus_id TEXT PRIMARY KEY NOT NULL, status TEXT NOT NULL, " \
               "received TEXT NOT NULL, completed TEXT, " \
               "file_count INT, bytes BIGINT, globus_user TEXT, contents JSON);"
    ct_dsets = "CREATE TABLE datasets (name TEXT PRIMARY KEY NOT NULL, clowder_id TEXT NOT NULL);"
    ct_colls = "CREATE TABLE collections (name TEXT PRIMARY KEY NOT NULL, clowder_id TEXT NOT NULL);"

    # Index creation queries
    ix_tasks = "CREATE UNIQUE INDEX globus_idx ON globus_tasks (globus_id);"
    ix_dsets = "CREATE UNIQUE INDEX dset_idx ON datasets (name);"
    ix_colls = "CREATE UNIQUE INDEX coll_idx ON collections (name);"

    # Execute each query
    curs = db_connection.cursor()
    logger.info("Creating PostgreSQL tables...")
    curs.execute(ct_tasks)
    curs.execute(ct_dsets)
    curs.execute(ct_colls)
    logger.info("Creating PostgreSQL indexes...")
    curs.execute(ix_tasks)
    curs.execute(ix_dsets)
    curs.execute(ix_colls)
    curs.close()
    db_connection.commit()

    logger.info("PostgreSQL initialization complete.")

"""Fetch a Globus task from PostgreSQL"""
def readTaskFromDatabase(globus_id):
   q_fetch = "SELECT globus_id, status, received, completed, globus_user, " \
             "file_count, bytes, contents FROM globus_tasks WHERE globus_id = %s;"

   curs = getPostgresCursor()
   logger.debug("Fetching task %s from PostgreSQL..." % globus_id)
   curs.execute(q_fetch, (globus_id))
   result = curs.fetchone()
   curs.close()

   if result:
       return {
           "globus_id": result[0],
           "status": result[1],
           "received": result[2],
           "completed": result[3],
           "user": result[4],
           "file_count": result[5],
           "bytes": result[6],
           "contents": result[7]
       }
   else:
       logger.debug("Task %s not found in PostgreSQL" % globus_id)
       return None

"""Write a Globus task into PostgreSQL, insert/update as needed"""
def writeTaskToDatabase(task):
    gid = task['globus_id']
    stat = task['status']
    recv = task['received']
    comp = task['completed']
    guser = task['user']
    filecount = int(task['file_count']) if 'file_count' in task else -1
    bytecount = int(task['bytes']) if 'bytes' in task else -1
    jbody = json.dumps(task['contents'])

    # Attempt to insert, update if globus ID already exists
    q_insert = "INSERT INTO globus_tasks (globus_id, status, received, completed, globus_user, file_count, bytes, contents) " \
               "VALUES (%s, %s, %s, %s, %s, %s, %s, %s) " \
               "ON CONFLICT (globus_id) DO UPDATE " \
               "SET status=%s, received=%s, completed=%s, globus_user=%s, file_count=%s, bytes=%s, contents=%s;"

    curs = getPostgresCursor()
    #logger.debug("Writing task %s to PostgreSQL..." % gid)
    curs.execute(q_insert, (gid, stat, recv, comp, guser, filecount, bytecount, jbody, stat, recv, comp, guser, filecount, bytecount, jbody))
    psql_conn.commit()
    curs.close()

"""Fetch all Globus tasks with a particular status"""
def readTasksByStatus(status, id_only=False, limit=2500):
    """
    IN PROGRESS (received notification from sender but not yet verified complete)
         FAILED (Globus could not complete; no longer attempting to complete)
        DELETED (manually via api below)
      SUCCEEDED (verified complete; not yet uploaded into Clowder)
      PROCESSED (complete & uploaded into Clowder)
          ERROR (encountered error uploading into Clowder)
    """
    if id_only:
        q_fetch = "SELECT globus_id FROM globus_tasks WHERE status = %s limit %s;"
        results = []
    else:
        q_fetch = "SELECT globus_id, status, received, completed, globus_user, " \
                  "file_count, bytes, contents FROM globus_tasks WHERE status = %s limit %s;"
        results = {}


    curs = getPostgresCursor()
    #logger.debug("Fetching all %s tasks from PostgreSQL..." % status)
    curs.execute(q_fetch, (status, limit))
    for result in curs:
        if id_only:
            # Just add globus ID to list
            results.append(result[0])
        else:
            # Add record to dictionary, with globus ID as key
            gid = result[0]
            results[gid] = {
                "globus_id": gid,
                "status": result[1],
                "received": result[2],
                "completed": result[3],
                "user": result[4],
                "file_count": result[5],
                "bytes": result[6],
                "contents": result[7]
            }
    curs.close()

    return results

"""Count all Globus tasks with a particular status"""
def countTasksByStatus(status):
    """
    IN PROGRESS (received notification from sender but not yet verified complete)
         FAILED (Globus could not complete; no longer attempting to complete)
        DELETED (manually via api below)
      SUCCEEDED (verified complete; not yet uploaded into Clowder)
      PROCESSED (complete & uploaded into Clowder)
    """
    q_fetch = "SELECT count(1) FROM globus_tasks WHERE status = %s;"
    count = -1

    curs = getPostgresCursor()
    #logger.debug("Fetching all %s tasks from PostgreSQL..." % status)
    curs.execute(q_fetch, (status))
    for result in curs:
        count = result[0]
    curs.close()

    return count

"""Save object into a log file from memory, moving existing file to .backup if it exists"""
def writeStatusToDisk():
    logPath = config["status_log_path"]
    logData = getStatus()
    logger.debug("- writing %s" % os.path.basename(logPath))

    # Create directories if necessary
    dirs = logPath.replace(os.path.basename(logPath), "")
    if not os.path.exists(dirs):
        os.makedirs(dirs)

    # Move existing copy to .backup if it exists
    if os.path.exists(logPath):
        shutil.move(logPath, logPath+".backup")

    f = open(logPath, 'w')
    lockFile(f)
    f.write(json.dumps(logData))
    f.close()


# ----------------------------------------------------------
# API COMPONENTS
# ----------------------------------------------------------
"""Authentication components for API (http://flask.pocoo.org/snippets/8/)"""
def check_auth(username, password):
    """Called to check whether username/password is valid"""
    if username in config['globus']['valid_users']:
        return password == config['globus']['valid_users'][username]['password']
    else:
        return False

def authenticate():
    """Send 401 response that enables basic auth"""
    return Response("Could not authenticate. Please provide valid Globus credentials.",
                    401, {"WWW-Authenticate": 'Basic realm="Login Required"'})

def requires_auth(f):
    @wraps(f)
    def decorated(*args, **kwargs):
        auth = request.authorization
        if not auth or not check_auth(auth.username, auth.password):
            return authenticate()
        return f(*args, **kwargs)
    return decorated

""" /tasks
POST new globus tasks to be monitored, or GET full list of tasks being monitored"""
class GlobusMonitor(Resource):

    """Return list of first 10 active tasks initiated by the requesting user"""
    @requires_auth
    def get(self):
        # TODO: Should this be filtered by user somehow?
        return readTasksByStatus("IN PROGRESS", limit=10), 200

    """Add new Globus task ID from a known user for monitoring"""
    @requires_auth
    def post(self):
        task = request.get_json(force=True)
        taskUser = task['user']

        # Add to active list if globus username is known, and write log to disk
        if taskUser in config['globus']['valid_users']:
            logger.info("%s now being monitored from user %s" % (task['globus_id'], taskUser), extra={
                "globus_id": task['globus_id'],
                "action": "MONITORING NEW TASK",
                "contents": task['contents']
            })

            newTask = {
                "user": taskUser,
                "globus_id": task['globus_id'],
                "contents": task['contents'],
                "received": str(datetime.datetime.now()),
                "completed": None,
                "status": "IN PROGRESS"
            }

            writeTaskToDatabase(newTask)

            return 201
        else:
            return "Task user not in list of authorized submitters", 401

""" /tasks/<globusID>
GET details of a particular globus task, or DELETE a globus task from monitoring"""
class GlobusTask(Resource):

    """Check if the Globus task ID is finished, in progress, or an error has occurred"""
    @requires_auth
    def get(self, globusID):
        task = readTaskFromDatabase(globusID)
        if task:
            return task, 200
        else:
            return "Globus ID not found in database", 404

""" /status
Return basic information about monitor for health checking"""
class MonitorStatus(Resource):

    def get(self):
        return getStatus(), 200

api.add_resource(GlobusMonitor, '/tasks')
api.add_resource(GlobusTask, '/tasks/<string:globusID>')
api.add_resource(MonitorStatus, '/status')


# ----------------------------------------------------------
# SERVICE COMPONENTS
# ----------------------------------------------------------
"""Use globus goauth tool to get access tokens for valid accounts"""
def generateAuthTokens():
    for validUser in config['globus']['valid_users']:
        logger.info("- generating auth token for %s" % validUser)
        config['globus']['valid_users'][validUser]['auth_token'] = goauth.get_access_token(
                username=validUser,
                password=config['globus']['valid_users'][validUser]['password']
            ).token

"""Query Globus API to get current transfer status of a given task"""
def getGlobusTaskData(task):
    authToken = config['globus']['valid_users'][task['user']]['auth_token']
    api = TransferAPIClient(username=task['user'], goauth=authToken)
    try:
        logger.debug("%s requesting task data from Globus" % task['globus_id'])
        status_code, status_message, task_data = api.task(task['globus_id'])
    except (APIError, ClientError) as e:
        try:
            # Refreshing auth tokens and retry
            generateAuthTokens()
            authToken = config['globus']['valid_users'][task['user']]['auth_token']
            api = TransferAPIClient(username=task['user'], goauth=authToken)
            status_code, status_message, task_data = api.task(task['globus_id'])
        except (APIError, ClientError) as e:
            logger.error("%s error checking with Globus for transfer status" % task['globus_id'])
            status_code = 503

    if status_code == 200:
        return task_data
    else:
        return None

"""Continually check Globus API for task updates"""
def globusMonitorLoop():
    authWait = 0
    globWait = 0
    while True:
        time.sleep(1)
        authWait += 1
        globWait += 1

        # Check with Globus for any status updates on monitored tasks
        if globWait >= config['globus']['transfer_update_frequency_secs']:
            logger.info("- checking for Globus updates")
            # Use copy of task list so it doesn't change during iteration
            activeTasks = readTasksByStatus("IN PROGRESS")
            """activeTasks tracks which Globus IDs are being monitored, and is of the format:
                {"globus_id": {
                    "user":                     globus username
                    "globus_id":                globus job ID of upload
                    "contents": {
                        "dataset": {                dataset used as key for set of files transferred
                            "md": {}                metadata to be associated with this dataset
                            "files": {              dict of files from this dataset included in task, each with
                                "filename1___extension": {
                                    "name": "file1.txt",    ...filename
                                    "path": "",             ...file path, which is updated with path-on-disk once completed
                                    "md": {}                ...metadata to be associated with that file
                                    "clowder_id": "UUID"    ...UUID of file in Clowder once it is uploaded
                                },
                                "filename2___extension": {...},
                                ...
                            }
                        },
                        "dataset2": {...},
                        ...
                    },
                    "received":                 timestamp when task was sent to monitor API
                    "completed":                timestamp when task was completed (including errors and cancelled tasks)
                    "status":                   can be "IN PROGRESS", "DONE", "ABORTED", "ERROR"
                }, {...}, {...}, ...}"""
            for globusID in activeTasks:
                task = activeTasks[globusID]
                task_data = getGlobusTaskData(task)

                if task_data:
                    globusStatus = task_data['status']
                    task['received'] = task_data['request_time']
                    task['file_count'] = task_data['files']
                    task['bytes'] = task_data['bytes_transferred']

                    logger.info("%s status received: %s" % (globusID, globusStatus), extra={
                        "globus_id": globusID,
                        "status": globusStatus,
                        "action": "STATUS UPDATED"
                    })

                    # If this isn't done yet, leave the task active so we can try again next time
                    if globusStatus in ["SUCCEEDED", "FAILED"]:
                        # Update task parameters
                        task['status'] = globusStatus
                        task['completed'] = task_data['completion_time']

                        # Update task file paths
                        for ds in task['contents']:
                            if 'files' in task['contents'][ds]:
                                for f in task['contents'][ds]['files']:
                                    fobj = task['contents'][ds]['files'][f]
                                    fobj['path'] = os.path.join(config['globus']['incoming_files_path'], fobj['path'])

                        writeTaskToDatabase(task)

            logger.debug("- done checking for Globus updates")

            globWait = 0
            writeStatusToDisk()

        # Refresh auth tokens periodically
        if authWait >= config['globus']['authentication_refresh_frequency_secs']:
            generateAuthTokens()
            authWait = 0

if __name__ == '__main__':
    # Try to load custom config file, falling back to default values where not overridden
    config = loadJsonFile(os.path.join(rootPath, "config_default.json"))
    if os.path.exists(os.path.join(rootPath, "data/config_custom.json")):
        print("...loading configuration from config_custom.json")
        config = updateNestedDict(config, loadJsonFile(os.path.join(rootPath, "data/config_custom.json")))
    else:
        print("...no custom configuration file found. using default values")

    # Initialize logger handlers
    with open(os.path.join(rootPath,"config_logging.json"), 'r') as f:
        log_config = json.load(f)
        main_log_file = os.path.join(config["log_path"], "log_monitor.txt")
        log_config['handlers']['file']['filename'] = main_log_file
        if not os.path.exists(config["log_path"]):
            os.makedirs(config["log_path"])
        if not os.path.isfile(main_log_file):
            open(main_log_file, 'a').close()
        logging.config.dictConfig(log_config)
    logger = logging.getLogger('gantry')

    psql_conn = connectToPostgres()
    generateAuthTokens()

    logger.info("- initializing service")
    # Create thread for service to begin monitoring
    thread.start_new_thread(globusMonitorLoop, ())
    logger.info("*** Service now monitoring Globus tasks ***")

    # Create thread for API to begin listening - requires valid Globus user/pass
    apiPort = os.getenv('MONITOR_API_PORT', config['api']['port'])
    logger.info("*** API now listening on %s:%s ***" % (config['api']['ip_address'], apiPort))
    app.run(host=config['api']['ip_address'], port=int(apiPort), debug=False)<|MERGE_RESOLUTION|>--- conflicted
+++ resolved
@@ -140,7 +140,6 @@
     psql_user = os.getenv("POSTGRES_USER", config['postgres']['username'])
     psql_pass = os.getenv("POSTGRES_PASSWORD", config['postgres']['password'])
 
-<<<<<<< HEAD
     connected = False
     total_retry = 0
     while not connected:
@@ -152,7 +151,7 @@
             conn = psycopg2.connect(dbname='postgres', host=psql_host)
             conn.set_isolation_level(ISOLATION_LEVEL_AUTOCOMMIT)
             curs = conn.cursor()
-            curs.execute('CREATE DATABASE %s;' % psql_db)
+            curs.execute('CREATE DATABASE %s;', (psql_db))
             curs.close()
             conn.commit()
             conn.close()
@@ -166,22 +165,6 @@
                 raise
             time.sleep(30)
             total_retry += 30
-=======
-    try:
-        conn = psycopg2.connect(dbname=psql_db, user=psql_user, password=psql_pass, host=psql_host)
-    except:
-        # Attempt to create database if not found
-        conn = psycopg2.connect(dbname='postgres', host=psql_host)
-        conn.set_isolation_level(ISOLATION_LEVEL_AUTOCOMMIT)
-        curs = conn.cursor()
-        curs.execute('CREATE DATABASE %s;', (psql_db))
-        curs.close()
-        conn.commit()
-        conn.close()
-
-        conn = psycopg2.connect(dbname=psql_db, user=psql_user, password=psql_pass, host=psql_host)
-        initializeDatabase(conn)
->>>>>>> f3f5da31
 
     logger.info("Connected to Postgres")
     return conn
